--- conflicted
+++ resolved
@@ -19,8 +19,4 @@
 # limitations under the License.
 
 
-<<<<<<< HEAD
-version = "1.6.0"
-=======
-version = "1.5.1"
->>>>>>> 60966e78
+version = "1.6.0"