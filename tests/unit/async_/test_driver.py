--- conflicted
+++ resolved
@@ -256,16 +256,10 @@
     {"fetch_size": 69},
 ))
 @mark_async_test
-<<<<<<< HEAD
-async def test_verify_connectivity_parameters_are_deprecated(uri, kwargs,
-                                                             mocker):
-    driver = create_driver(uri)
-=======
-async def test_verify_connectivity_parameters_are_experimental(
+async def test_verify_connectivity_parameters_are_deprecated(
     uri, kwargs, mocker
 ):
-    driver = AsyncGraphDatabase.driver(uri)
->>>>>>> 1becfc58
+    driver = create_driver(uri)
     mocker.patch.object(driver, "_pool", autospec=True)
 
     try:
@@ -288,7 +282,7 @@
 async def test_get_server_info_parameters_are_experimental(
     uri, kwargs, mocker
 ):
-    driver = AsyncGraphDatabase.driver(uri)
+    driver = create_driver(uri)
     mocker.patch.object(driver, "_pool", autospec=True)
 
     try:
